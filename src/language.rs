use crate::error::ErrorKind;
use crate::util::{Bits, Bits11};
use failure::Error;
use rustc_hash::FxHashMap;

pub struct WordMap {
    inner: FxHashMap<&'static str, Bits11>,
}

pub struct WordList {
    inner: Vec<&'static str>,
}

impl WordMap {
    pub fn get_bits(&self, word: &str) -> Result<Bits11, Error> {
        match self.inner.get(word) {
            Some(n) => Ok(*n),
            None => Err(ErrorKind::InvalidWord)?,
        }
    }
}

impl WordList {
    pub fn get_word(&self, bits: Bits11) -> &'static str {
        self.inner[bits.bits() as usize]
    }

    pub fn get_words_by_prefix(&self, prefix: &str) -> &[&'static str] {
        let start = self.inner
            .binary_search(&prefix)
            .unwrap_or_else(|idx| idx);
        let count = self.inner[start..].iter()
            .take_while(|word| word.starts_with(prefix))
            .count();
    
        &self.inner[start..start + count]
    }
}

mod lazy {
    use super::{Bits11, WordList, WordMap};
    use once_cell::sync::Lazy;

    /// lazy generation of the word list
    fn gen_wordlist(lang_words: &'static str) -> WordList {
        let inner: Vec<_> = lang_words.split_whitespace().collect();

        debug_assert!(inner.len() == 2048, "Invalid wordlist length");

        WordList { inner }
    }

    /// lazy generation of the word map
    fn gen_wordmap(wordlist: &WordList) -> WordMap {
        let inner = wordlist
            .inner
            .iter()
            .enumerate()
            .map(|(i, item)| (*item, Bits11::from(i as u16)))
            .collect();

        WordMap { inner }
    }

    pub static WORDLIST_ENGLISH: Lazy<WordList> =
        Lazy::new(|| gen_wordlist(include_str!("langs/english.txt")));
    #[cfg(feature = "chinese-simplified")]
    pub static WORDLIST_CHINESE_SIMPLIFIED: Lazy<WordList> =
        Lazy::new(|| gen_wordlist(include_str!("langs/chinese_simplified.txt")));
    #[cfg(feature = "chinese-traditional")]
    pub static WORDLIST_CHINESE_TRADITIONAL: Lazy<WordList> =
        Lazy::new(|| gen_wordlist(include_str!("langs/chinese_traditional.txt")));
    #[cfg(feature = "french")]
    pub static WORDLIST_FRENCH: Lazy<WordList> =
        Lazy::new(|| gen_wordlist(include_str!("langs/french.txt")));
    #[cfg(feature = "italian")]
    pub static WORDLIST_ITALIAN: Lazy<WordList> =
        Lazy::new(|| gen_wordlist(include_str!("langs/italian.txt")));
    #[cfg(feature = "japanese")]
    pub static WORDLIST_JAPANESE: Lazy<WordList> =
        Lazy::new(|| gen_wordlist(include_str!("langs/japanese.txt")));
    #[cfg(feature = "korean")]
    pub static WORDLIST_KOREAN: Lazy<WordList> =
        Lazy::new(|| gen_wordlist(include_str!("langs/korean.txt")));
    #[cfg(feature = "spanish")]
    pub static WORDLIST_SPANISH: Lazy<WordList> =
        Lazy::new(|| gen_wordlist(include_str!("langs/spanish.txt")));

    pub static WORDMAP_ENGLISH: Lazy<WordMap> = Lazy::new(|| gen_wordmap(&WORDLIST_ENGLISH));
    #[cfg(feature = "chinese-simplified")]
    pub static WORDMAP_CHINESE_SIMPLIFIED: Lazy<WordMap> =
        Lazy::new(|| gen_wordmap(&WORDLIST_CHINESE_SIMPLIFIED));
    #[cfg(feature = "chinese-traditional")]
    pub static WORDMAP_CHINESE_TRADITIONAL: Lazy<WordMap> =
        Lazy::new(|| gen_wordmap(&WORDLIST_CHINESE_TRADITIONAL));
    #[cfg(feature = "french")]
    pub static WORDMAP_FRENCH: Lazy<WordMap> = Lazy::new(|| gen_wordmap(&WORDLIST_FRENCH));
    #[cfg(feature = "italian")]
    pub static WORDMAP_ITALIAN: Lazy<WordMap> = Lazy::new(|| gen_wordmap(&WORDLIST_ITALIAN));
    #[cfg(feature = "japanese")]
    pub static WORDMAP_JAPANESE: Lazy<WordMap> = Lazy::new(|| gen_wordmap(&WORDLIST_JAPANESE));
    #[cfg(feature = "korean")]
    pub static WORDMAP_KOREAN: Lazy<WordMap> = Lazy::new(|| gen_wordmap(&WORDLIST_KOREAN));
    #[cfg(feature = "spanish")]
    pub static WORDMAP_SPANISH: Lazy<WordMap> = Lazy::new(|| gen_wordmap(&WORDLIST_SPANISH));
}

/// The language determines which words will be used in a mnemonic phrase, but also indirectly
/// determines the binary value of each word when a [`Mnemonic`][Mnemonic] is turned into a [`Seed`][Seed].
///
/// These are not of much use right now, and may even be removed from the crate, as there is no
/// official language specified by the standard except English.
///
/// [Mnemonic]: ./mnemonic/struct.Mnemonic.html
/// [Seed]: ./seed/struct.Seed.html
<<<<<<< HEAD
#[derive(Debug, Clone, Copy, Serialize, Deserialize, Eq, PartialEq)]
=======
#[derive(Debug, Clone, Copy, PartialEq)]
>>>>>>> a451ee89
pub enum Language {
    English,
    #[cfg(feature = "chinese-simplified")]
    ChineseSimplified,
    #[cfg(feature = "chinese-traditional")]
    ChineseTraditional,
    #[cfg(feature = "french")]
    French,
    #[cfg(feature = "italian")]
    Italian,
    #[cfg(feature = "japanese")]
    Japanese,
    #[cfg(feature = "korean")]
    Korean,
    #[cfg(feature = "spanish")]
    Spanish,
}

impl Language {
    /// Construct a word list from its language code. Returns None
    /// if the language code is not valid or not supported.
    pub fn from_language_code(language_code: &str) -> Option<Self> {
        match &language_code.to_ascii_lowercase()[..] {
            "en" => Some(Language::English),
            #[cfg(feature = "chinese-simplified")]
            "zh-hans" => Some(Language::ChineseSimplified),
            #[cfg(feature = "chinese-traditional")]
            "zh-hant" => Some(Language::ChineseTraditional),
            #[cfg(feature = "french")]
            "fr" => Some(Language::French),
            #[cfg(feature = "italian")]
            "it" => Some(Language::Italian),
            #[cfg(feature = "japanese")]
            "ja" => Some(Language::Japanese),
            #[cfg(feature = "korean")]
            "ko" => Some(Language::Korean),
            #[cfg(feature = "spanish")]
            "es" => Some(Language::Spanish),
            _ => None,
        }
    }

    /// Get the word list for this language
    pub fn wordlist(&self) -> &'static WordList {
        match *self {
            Language::English => &lazy::WORDLIST_ENGLISH,
            #[cfg(feature = "chinese-simplified")]
            Language::ChineseSimplified => &lazy::WORDLIST_CHINESE_SIMPLIFIED,
            #[cfg(feature = "chinese-traditional")]
            Language::ChineseTraditional => &lazy::WORDLIST_CHINESE_TRADITIONAL,
            #[cfg(feature = "french")]
            Language::French => &lazy::WORDLIST_FRENCH,
            #[cfg(feature = "italian")]
            Language::Italian => &lazy::WORDLIST_ITALIAN,
            #[cfg(feature = "japanese")]
            Language::Japanese => &lazy::WORDLIST_JAPANESE,
            #[cfg(feature = "korean")]
            Language::Korean => &lazy::WORDLIST_KOREAN,
            #[cfg(feature = "spanish")]
            Language::Spanish => &lazy::WORDLIST_SPANISH,
        }
    }

    /// Get a [`WordMap`][WordMap] that allows word -> index lookups in the word list
    ///
    /// The index of an individual word in the word list is used as the binary value of that word
    /// when the phrase is turned into a [`Seed`][Seed].
    pub fn wordmap(&self) -> &'static WordMap {
        match *self {
            Language::English => &lazy::WORDMAP_ENGLISH,
            #[cfg(feature = "chinese-simplified")]
            Language::ChineseSimplified => &lazy::WORDMAP_CHINESE_SIMPLIFIED,
            #[cfg(feature = "chinese-traditional")]
            Language::ChineseTraditional => &lazy::WORDMAP_CHINESE_TRADITIONAL,
            #[cfg(feature = "french")]
            Language::French => &lazy::WORDMAP_FRENCH,
            #[cfg(feature = "italian")]
            Language::Italian => &lazy::WORDMAP_ITALIAN,
            #[cfg(feature = "japanese")]
            Language::Japanese => &lazy::WORDMAP_JAPANESE,
            #[cfg(feature = "korean")]
            Language::Korean => &lazy::WORDMAP_KOREAN,
            #[cfg(feature = "spanish")]
            Language::Spanish => &lazy::WORDMAP_SPANISH,
        }
    }
}

impl Default for Language {
    fn default() -> Language {
        Language::English
    }
}

#[cfg(test)]
mod test {
    use super::lazy;
    use super::Language;
    use super::WordList;

    #[test]
    fn words_by_prefix() {
        let wl = &lazy::WORDLIST_ENGLISH;
        let res = wl.get_words_by_prefix("woo");
        assert_eq!(res, ["wood","wool"]);
    }

    #[test]
    fn all_words_by_prefix() {
        let wl = &lazy::WORDLIST_ENGLISH;
        let res = wl.get_words_by_prefix("");
        assert_eq!(res.len(), 2048);
    }

    #[test]
    fn words_by_invalid_prefix() {
        let wl = &lazy::WORDLIST_ENGLISH;
        let res = wl.get_words_by_prefix("woof");
        assert!(res.is_empty());
    }

    fn is_wordlist_nfkd(wl: &WordList) -> bool {
        for idx in 0..2047 {
            let word = wl.get_word(idx.into());
            if !unicode_normalization::is_nfkd(word) {
                return false;
            }
        }
        return true;
    }

    #[test]
    #[cfg(feature = "chinese-simplified")]
    fn chinese_simplified_wordlist_is_nfkd() {
        assert!(is_wordlist_nfkd(&lazy::WORDLIST_CHINESE_SIMPLIFIED));
    }

    #[test]
    #[cfg(feature = "chinese-traditional")]
    fn chinese_traditional_wordlist_is_nfkd() {
        assert!(is_wordlist_nfkd(&lazy::WORDLIST_CHINESE_TRADITIONAL));
    }

    #[test]
    #[cfg(feature = "french")]
    fn french_wordlist_is_nfkd() {
        assert!(is_wordlist_nfkd(&lazy::WORDLIST_FRENCH));
    }

    #[test]
    #[cfg(feature = "italian")]
    fn italian_wordlist_is_nfkd() {
        assert!(is_wordlist_nfkd(&lazy::WORDLIST_ITALIAN));
    }

    #[test]
    #[cfg(feature = "japanese")]
    fn japanese_wordlist_is_nfkd() {
        assert!(is_wordlist_nfkd(&lazy::WORDLIST_JAPANESE));
    }

    #[test]
    #[cfg(feature = "korean")]
    fn korean_wordlist_is_nfkd() {
        assert!(is_wordlist_nfkd(&lazy::WORDLIST_KOREAN));
    }

    #[test]
    #[cfg(feature = "spanish")]
    fn spanish_wordlist_is_nfkd() {
        assert!(is_wordlist_nfkd(&lazy::WORDLIST_SPANISH));
    }

    #[test]
    fn from_language_code_en() {
        assert_eq!(
            Language::from_language_code("En").expect("en is a valid language"),
            Language::English
        );
    }

    #[test]
    #[cfg(feature = "chinese-simplified")]
    fn from_language_code_cn_hans() {
        assert_eq!(
            Language::from_language_code("Zh-Hans").expect("zh-hans is a valid language"),
            Language::ChineseSimplified
        );
    }

    #[test]
    #[cfg(feature = "chinese-traditional")]
    fn from_language_code_cn_hant() {
        assert_eq!(
            Language::from_language_code("zh-hanT").expect("zh-hant is a valid language"),
            Language::ChineseTraditional
        );
    }

    #[test]
    #[cfg(feature = "french")]
    fn from_language_code_fr() {
        assert_eq!(
            Language::from_language_code("fr").expect("fr is a valid language"),
            Language::French
        );
    }

    #[test]
    #[cfg(feature = "italian")]
    fn from_language_code_it() {
        assert_eq!(
            Language::from_language_code("It").expect("it is a valid language"),
            Language::Italian
        );
    }

    #[test]
    #[cfg(feature = "japanese")]
    fn from_language_code_ja() {
        assert_eq!(
            Language::from_language_code("Ja").expect("ja is a valid language"),
            Language::Japanese
        );
    }

    #[test]
    #[cfg(feature = "korean")]
    fn from_language_code_ko() {
        assert_eq!(
            Language::from_language_code("kO").expect("ko is a valid language"),
            Language::Korean
        );
    }

    #[test]
    #[cfg(feature = "spanish")]
    fn from_language_code_es() {
        assert_eq!(
            Language::from_language_code("ES").expect("es is a valid language"),
            Language::Spanish
        );
    }

    #[test]
    fn from_invalid_language_code() {
        assert_eq!(Language::from_language_code("not a real language"), None);
    }
}<|MERGE_RESOLUTION|>--- conflicted
+++ resolved
@@ -113,11 +113,7 @@
 ///
 /// [Mnemonic]: ./mnemonic/struct.Mnemonic.html
 /// [Seed]: ./seed/struct.Seed.html
-<<<<<<< HEAD
 #[derive(Debug, Clone, Copy, Serialize, Deserialize, Eq, PartialEq)]
-=======
-#[derive(Debug, Clone, Copy, PartialEq)]
->>>>>>> a451ee89
 pub enum Language {
     English,
     #[cfg(feature = "chinese-simplified")]

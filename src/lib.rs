--- conflicted
+++ resolved
@@ -27,19 +27,11 @@
 //! println!("{:X}", seed);
 //! ```
 //!
-<<<<<<< HEAD
-#[macro_use] extern crate failure;
-#[macro_use] extern crate once_cell;
-#[macro_use] extern crate serde_derive;
-extern crate pbkdf2;
-extern crate hashbrown;
-extern crate sha2;
-extern crate hmac;
-extern crate serde;
-=======
+
 #[macro_use]
 extern crate failure;
->>>>>>> a451ee89
+#[macro_use]
+extern crate serde_derive;
 
 mod error;
 mod language;

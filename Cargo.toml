[package]
<<<<<<< HEAD
name = "tiny-bip39-yp"
version = "0.6.2"
=======
name = "tiny-bip39"
version = "0.7.3"
>>>>>>> a451ee89
authors = [
    "Stephen Oliver <steve@infincia.com>",
    "Maciej Hirsz <hello@maciej.codes>",
]
license = "MIT OR Apache-2.0"
homepage = "https://github.com/maciejhirsz/tiny-bip39/"
repository = "https://github.com/maciejhirsz/tiny-bip39/"
readme = "README.md"
description = "A fork of the bip39 crate with fixes to v0.6. Rust implementation of BIP-0039"
documentation = "https://docs.rs/tiny-bip39"
keywords = ["bip39", "bitcoin", "mnemonic"]
edition = "2018"

[lib]
name = "bip39"
path = "src/lib.rs"

[features]
chinese-simplified = []
chinese-traditional = []
# Note: English is the standard for bip39 so always included
french = []
italian = []
japanese = []
korean = []
spanish = []

default = ["chinese-simplified", "chinese-traditional", "french", "italian", "japanese", "korean", "spanish"]

[dependencies]
failure = "0.1.3"
rustc-hash = "1.0.1"
sha2 = "0.8.1"
hmac = "0.7.1"
pbkdf2 = { version = "0.3.0", default-features = false }
<<<<<<< HEAD
rand = "0.6.5"
once_cell = { version = "0.1.8", features = [ "parking_lot" ] }
serde = "1"
serde_derive = "1"
=======
rand = "0.7.2"
once_cell = { version = "1.2.0", features = [ "parking_lot" ] }
unicode-normalization = "0.1.12"
>>>>>>> a451ee89

[dev-dependencies]
hex = "0.4.0"<|MERGE_RESOLUTION|>--- conflicted
+++ resolved
@@ -1,11 +1,6 @@
 [package]
-<<<<<<< HEAD
 name = "tiny-bip39-yp"
-version = "0.6.2"
-=======
-name = "tiny-bip39"
 version = "0.7.3"
->>>>>>> a451ee89
 authors = [
     "Stephen Oliver <steve@infincia.com>",
     "Maciej Hirsz <hello@maciej.codes>",
@@ -41,16 +36,11 @@
 sha2 = "0.8.1"
 hmac = "0.7.1"
 pbkdf2 = { version = "0.3.0", default-features = false }
-<<<<<<< HEAD
-rand = "0.6.5"
-once_cell = { version = "0.1.8", features = [ "parking_lot" ] }
-serde = "1"
-serde_derive = "1"
-=======
 rand = "0.7.2"
 once_cell = { version = "1.2.0", features = [ "parking_lot" ] }
 unicode-normalization = "0.1.12"
->>>>>>> a451ee89
+serde = "1"
+serde_derive = "1"
 
 [dev-dependencies]
 hex = "0.4.0"